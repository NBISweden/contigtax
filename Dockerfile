--- conflicted
+++ resolved
@@ -18,11 +18,7 @@
 # Install environment into base
 RUN conda env update -n base -f environment.yaml && conda clean -a
 
-<<<<<<< HEAD
-# Install tango
-=======
 # Install contigtax
->>>>>>> 1daa2cf7
 COPY contigtax contigtax
 COPY requirements.txt .
 COPY setup.py .
